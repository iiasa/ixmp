# coding=utf-8
import os
import sys
from pathlib import Path
from subprocess import check_call
import warnings
<<<<<<< HEAD

import jpype
from jpype import (
    JClass,
    JPackage as java,
)
import numpy as np
import pandas as pd
=======
from subprocess import check_call

import jpype
import numpy as np
import pandas as pd
from jpype import JClass
from jpype import JPackage as java
>>>>>>> 916936ba

import ixmp as ix
from ixmp import model_settings
from ixmp.config import _config
from ixmp.utils import logger, islistable, check_year, harmonize_path

# %% default settings for column headers

IAMC_IDX = ['model', 'scenario', 'region', 'variable', 'unit']


def start_jvm(jvmargs=None):
    """Start the Java Virtual Machine via JPype.

    Parameters
    ----------
    jvmargs : str or list of str, optional
        Additional arguments to pass to :meth:`jpype.startJVM`.
    """
    # TODO change the jvmargs default to [] instead of None
    if jpype.isJVMStarted():
        return

    jvmargs = jvmargs or []

    # Arguments
    args = [jpype.getDefaultJVMPath()]

    # Add the ixmp root directory, ixmp.jar and bundled .jar and .dll files to
    # the classpath
    module_root = Path(__file__).parent
    jarfile = module_root / 'ixmp.jar'
    module_jars = list(module_root.glob('lib/*'))
    classpath = map(str, [module_root, jarfile] + list(module_jars))

    sep = ';' if os.name == 'nt' else ':'
    args.append('-Djava.class.path={}'.format(sep.join(classpath)))

    # Add user args
    args.extend(jvmargs if isinstance(jvmargs, list) else [jvmargs])

    # Explicitly set the convertStrings option for JPype 0.7
    # TODO set to False, fix code, and deprecate for JPype 0.8
    kwargs = dict(convertStrings=True)

    jpype.startJVM(*args, **kwargs)

    # define auxiliary references to Java classes
    java.ixmp = java('at.ac.iiasa.ixmp')
    java.Integer = java('java.lang').Integer
    java.Double = java('java.lang').Double
    java.LinkedList = java('java.util').LinkedList
    java.HashMap = java('java.util').HashMap
    java.LinkedHashMap = java('java.util').LinkedHashMap


class Platform:
    """Database-backed instance of the ixmp.

    Each Platform connects three components:

    1. A **database** for storing model inputs and outputs. This may either be
       a local file (``dbtype='HSQLDB'``) or a database server accessed via a
       network connection. In the latter case, connection information is read
       from a `properties file`.
    2. A Java Virtual Machine (**JVM**) to run core ixmp logic and access the
       database.
    3. One or more **model(s)**, implemented in GAMS or another language or
       framework.

    The constructor parameters control these components. :class:`TimeSeries`
    and :class:`Scenario` objects are specific to one Platform; to move data
    between platforms, see :meth:`Scenario.clone`.

    Parameters
    ----------
    dbprops : path-like, optional
        If `dbtype` is :obj:`None`, the name of a database properties file
        (default: 'default.properties') in the properties file directory
        (default: ???) or the path of a properties file.

        If `dbtype == 'HSQLDB'`, the path of a local database,
        (default: "$HOME/.local/ixmp/localdb/default") or name of a
        database file in the local database directory (default:
        "$HOME/.local/ixmp/localdb/").

    dbtype : 'HSQLDB', optional
        Database type to use. If `None`, a remote database is accessed. If
        'HSQLDB', a local database is created and used at the path given by
        `dbprops`.

    jvmargs : str, optional
        Options for launching the Java Virtual Machine, e.g., the maximum heap
        space: "-Xmx4G". See the `JVM documentation`_ for a list of options.

        .. _`JVM documentation`: https://docs.oracle.com/javase/7/docs
           /technotes/tools/windows/java.html)
    """
    def __init__(self, dbprops=None, dbtype=None, jvmargs=None):
        start_jvm(jvmargs)
        self.dbtype = dbtype

        try:
            # if no dbtype is specified, launch Platform with properties file
            if dbtype is None:
                dbprops = _config.find_dbprops(dbprops)
                if dbprops is None:
                    raise ValueError("Not found database properties file "
                                     "to launch platform")
                logger().info("launching ixmp.Platform using config file at "
                              "'{}'".format(dbprops))
                self._jobj = java.ixmp.Platform("Python", str(dbprops))
            # if dbtype is specified, launch Platform with local database
            elif dbtype == 'HSQLDB':
                dbprops = dbprops or _config.get('DEFAULT_LOCAL_DB_PATH')
                logger().info("launching ixmp.Platform with local {} database "
                              "at '{}'".format(dbtype, dbprops))
                self._jobj = java.ixmp.Platform("Python", str(dbprops), dbtype)
            else:
                raise ValueError('Unknown dbtype: {}'.format(dbtype))
        except TypeError:
            msg = ("Could not launch the JVM for the ixmp.Platform."
                   "Make sure that all dependencies of ixmp.jar"
                   "are included in the 'ixmp/lib' folder.")
            logger().info(msg)
            raise

    def set_log_level(self, level):
        """Set global logger level (for both Python and Java)

        Parameters
        ----------
        level : str
            set the logger level if specified, see
            https://docs.python.org/3/library/logging.html#logging-levels
        """
        py_to_java = {
            'CRITICAL': 'ALL',
            'ERROR': 'ERROR',
            'WARNING': 'WARN',
            'INFO': 'INFO',
            'DEBUG': 'DEBUG',
            'NOTSET': 'OFF',
        }
        if level not in py_to_java.keys():
            msg = '{} not a valid Python logger level, see ' + \
                'https://docs.python.org/3/library/logging.html#logging-level'
            raise ValueError(msg.format(level))
        logger().setLevel(level)
        self._jobj.setLogLevel(py_to_java[level])

    def open_db(self):
        """(Re-)open the database connection.

        The database connection is opened automatically for many operations.
        After calling :meth:`close_db`, it must be re-opened.

        """
        self._jobj.openDB()

    def close_db(self):
        """Close the database connection.

        A HSQL database can only be used by one :class:`Platform` instance at a
        time. Any existing connection must be closed before a new one can be
        opened.
        """
        self._jobj.closeDB()

    def scenario_list(self, default=True, model=None, scen=None):
        """Return information on TimeSeries and Scenarios in the database.

        Parameters
        ----------
        default : bool, optional
            Return *only* the default version of each TimeSeries/Scenario (see
            :meth:`TimeSeries.set_as_default`). Any (`model`, `scenario`)
            without a default version is omitted. If :obj:`False`, return all
            versions.
        model : str, optional
            A model name. If given, only return information for *model*.
        scen : str, optional
            A scenario name. If given, only return information for *scen*.

        Returns
        -------
        pandas.DataFrame
            Scenario information, with the columns:

            - ``model``, ``scenario``, ``version``, and ``scheme``—Scenario
              identifiers; see :class:`Scenario`.
            - ``is_default``—:obj:`True` if the ``version`` is the default
              version for the (``model``, ``scenario``).
            - ``is_locked``—:obj:`True` if the Scenario has been locked for
              use.
            - ``cre_user`` and ``cre_date``—database user that created the
              Scenario, and creation time.
            - ``upd_user`` and ``upd_date``—user and time for last modification
              of the Scenario.
            - ``lock_user`` and ``lock_date``—user that locked the Scenario and
              lock time.
            - ``annotation``: description of the Scenario or changelog.
        """
        mod_scen_list = self._jobj.getScenarioList(default, model, scen)

        mod_range = range(mod_scen_list.size())
        cols = ['model', 'scenario', 'scheme', 'is_default', 'is_locked',
                'cre_user', 'cre_date', 'upd_user', 'upd_date',
                'lock_user', 'lock_date', 'annotation']

        data = {}
        for i in cols:
            data[i] = [str(mod_scen_list.get(j).get(i)) for j in mod_range]

        data['version'] = [int(str(mod_scen_list.get(j).get('version')))
                           for j in mod_range]
        cols.append("version")

        df = pd.DataFrame.from_dict(data, orient='columns', dtype=None)
        df = df[cols]
        return df

    def Scenario(self, model, scen, version=None,
                 scheme=None, annotation=None, cache=False):
        """Initialize a new :class:`Scenario`.

        .. deprecated:: 1.1.0

           Instead, use:

           >>> mp = ixmp.Platform(…)
           >>> ixmp.Scenario(mp, …)
        """

        warnings.warn('The constructor `mp.Scenario()` is deprecated, '
                      'please use `ixmp.Scenario(mp, ...)`')

        return Scenario(self, model, scen, version, scheme, annotation, cache)

    def units(self):
        """Return all units described in the database.

        Returns
        -------
        list
        """
        return to_pylist(self._jobj.getUnitList())

    def add_unit(self, unit, comment='None'):
        """Define a unit.

        Parameters
        ----------
        unit : str
            Name of the unit.
        comment : str, optional
            Annotation describing the unit or why it was added. The current
            database user and timestamp are appended automatically.
        """
        if unit not in self.units():
            self._jobj.addUnitToDB(unit, comment)
        else:
            msg = 'unit `{}` is already defined in the platform instance'
            logger().info(msg.format(unit))

    def regions(self):
        """Return all regions defined for the IAMC-style timeseries format
        including known synonyms.

        Returns
        -------
        :class:`pandas.DataFrame`
        """
        lst = []
        for r in self._jobj.listNodes('%'):
            n, p, h = (r.getName(), r.getParent(), r.getHierarchy())
            lst.extend([(n, None, p, h)])
            lst.extend([(s, n, p, h) for s in (r.getSynonyms() or [])])
        region = pd.DataFrame(lst)
        region.columns = ['region', 'mapped_to', 'parent', 'hierarchy']
        return region

    def add_region(self, region, hierarchy, parent='World'):
        """Define a region including a hierarchy level and a 'parent' region.

        .. tip::
           On a :class:`Platform` backed by a shared database, a region may
           already exist with a different spelling. Use :meth:`regions` first
           to check, and consider calling :meth:`add_region_synonym` instead.

        Parameters
        ----------
        region : str
            Name of the region.
        hierarchy : str
            Hierarchy level of the region (e.g., country, R11, basin)
        parent : str, default 'World'
            Assign a 'parent' region.
        """
        _regions = self.regions()
        if region not in list(_regions['region']):
            self._jobj.addNode(region, parent, hierarchy)
        else:
            _logger_region_exists(_regions, region)

    def add_region_synomym(self, region, mapped_to):
        """Define a synomym for a `region`.

        When adding timeseries data using the synonym in the region column, it
        will be converted to `mapped_to`.

        Parameters
        ----------
        region : str
            Name of the region synonym.
        mapped_to : str
            Name of the region to which the synonym should be mapped.
        """
        _regions = self.regions()
        if region not in list(_regions['region']):
            self._jobj.addNodeSynonym(mapped_to, region)
        else:
            _logger_region_exists(_regions, region)

    def check_access(self, user, models, access='view'):
        """Check access to specific model

        Parameters
        ----------
        user: str
            Registered user name
        models : str or list of str
            Model(s) name
        access : str, optional
            Access type - view or edit
        """

        if isinstance(models, str):
            return self._jobj.checkModelAccess(user, access, models)
        else:
            models_list = java.LinkedList()
            for model in models:
                models_list.add(model)
            access_map = self._jobj.checkModelAccess(user, access, models_list)
            result = {}
            for model in models:
                result[model] = access_map.get(model) == 1
            return result

def _logger_region_exists(_regions, r):
    region = _regions.set_index('region').loc[r]
    msg = 'region `{}` is already defined in the platform instance'
    if region['mapped_to'] is not None:
        msg += ' as synomym for region `{}`'.format(region.mapped_to)
    if region['parent'] is not None:
        msg += ', as subregion of `{}`'.format(region.parent)
    logger().info(msg.format(r))

# %% class TimeSeries


class TimeSeries:
    """Generic collection of data in time series format.

    TimeSeries is the parent/super-class of :class:`Scenario`.

    A TimeSeries is uniquely identified on its :class:`Platform` by three
    values:

    1. `model`: the name of a model used to perform calculations between input
       and output data.

       - In TimeSeries storing non-model data, arbitrary strings can be used.
       - In a :class:`Scenario`, the `model` is a reference to a GAMS program
         registered to the :class:`Platform` that can be solved with
         :meth:`Scenario.solve`. See
         :meth:`ixmp.model_settings.register_model`.

    2. `scenario`: the name of a specific, coherent description of the real-
       world system being modeled. Any `model` may be used to represent mutiple
       alternate, or 'counter-factual', `scenarios`.
    3. `version`: an integer identifying a specific iteration of a
       (`model`, `scenario`). A new `version` is created by:

       - Instantiating a new TimeSeries with the same `model` and `scenario` as
         an existing TimeSeries.
       - Calling :meth:`Scenario.clone`.

       Optionally, one `version` may be set as a **default version**. See
       :meth:`set_as_default`.

    Parameters
    ----------
    mp : :class:`Platform`
        ixmp instance in which to store data.
    model : str
        Model name.
    scenario : str
        Scenario name.
    version : int or str, optional
        If omitted and a default version of the (`model`, `scenario`) has been
        designated (see :meth:`set_as_default`), load that version.
        If :class:`int`, load a specific version.
        If ``'new'``, create a new TimeSeries.
    annotation : str, optional
        A short annotation/comment used when ``version='new'``.
    """

    # Version of the TimeSeries
    version = None

    def __init__(self, mp, model, scenario, version=None, annotation=None):
        if not isinstance(mp, Platform):
            raise ValueError('mp is not a valid `ixmp.Platform` instance')

        if version == 'new':
            self._jobj = mp._jobj.newTimeSeries(model, scenario, annotation)
        elif isinstance(version, int):
            self._jobj = mp._jobj.getTimeSeries(model, scenario, version)
        else:
            self._jobj = mp._jobj.getTimeSeries(model, scenario)

        self.platform = mp
        self.model = model
        self.scenario = scenario
        self.version = self._jobj.getVersion()

    # functions for platform management

    def check_out(self, timeseries_only=False):
        """check out from the ixmp database instance for making changes"""
        if not timeseries_only and self.has_solution():
            raise ValueError('This Scenario has a solution, '
                             'use `Scenario.remove_solution()` or '
                             '`Scenario.clone(..., keep_solution=False)`'
                             )
        self._jobj.checkOut(timeseries_only)

    def commit(self, comment):
        """Commit all changed data to the database.

        :attr:`version` is not incremented.
        """
        self._jobj.commit(comment)
        # if version == 0, this is a new instance
        # and a new version number was assigned after the initial commit
        if self.version == 0:
            self.version = self._jobj.getVersion()

    def discard_changes(self):
        """Discard all changes and reload from the database."""
        self._jobj.discardChanges()

    def set_as_default(self):
        """Set the current :attr:`version` as the default."""
        self._jobj.setAsDefaultVersion()

    def is_default(self):
        """Return :obj:`True` if the :attr:`version` is the default version."""
        return bool(self._jobj.isDefault())

    def last_update(self):
        """get the timestamp of the last update/edit of this TimeSeries"""
        return self._jobj.getLastUpdateTimestamp().toString()

    def run_id(self):
        """get the run id of this TimeSeries"""
        return self._jobj.getRunId()

    def version(self):
        """get the version number of this TimeSeries"""
        return self._jobj.getVersion()

    # functions for importing and retrieving timeseries data

    def preload_timeseries(self):
        """Preload timeseries data to in-memory cache. Useful for bulk updates.
        """
        self._jobj.preloadAllTimeseries()

    def add_timeseries(self, df, meta=False):
        """Add data to the TimeSeries.

        Parameters
        ----------
        df : :class:`pandas.DataFrame`
            Data to add. `df` must have the following columns:

            - `region` or `node`
            - `variable`
            - `unit`

            Additional column names may be either of:

            - `year` and `value`—long, or 'tabular', format.
            - one or more specific years—wide, or 'IAMC' format.

        meta : bool, optional
            If :obj:`True`, store `df` as metadata. Metadata is treated
            specially when :meth:`Scenario.clone` is called for Scenarios
            created with ``scheme='MESSAGE'``.
        """
        meta = 1 if meta else 0

        df = to_iamc_template(df)

        # if in tabular format
        if ("value" in df.columns):
            df = df.sort_values(by=['region', 'variable', 'unit', 'year'])\
                .reset_index(drop=True)

            region = df.region[0]
            variable = df.variable[0]
            unit = df.unit[0]
            time = None
            jData = java.LinkedHashMap()

            for i in df.index:
                if not (region == df.region[i] and variable == df.variable[i]
                        and unit == df.unit[i]):
                    # if new 'line', pass to Java interface, start a new
                    # LinkedHashMap
                    self._jobj.addTimeseries(region, variable, time, jData,
                                             unit, meta)

                    region = df.region[i]
                    variable = df.variable[i]
                    unit = df.unit[i]
                    jData = java.LinkedHashMap()

                jData.put(java.Integer(int(df.year[i])),
                          java.Double(float(df.value[i])))
            # add the final iteration of the loop
            self._jobj.addTimeseries(region, variable, time, jData, unit, meta)

        # if in 'IAMC-style' format
        else:
            for i in df.index:
                jData = java.LinkedHashMap()

                for j in ix.utils.numcols(df):
                    jData.put(java.Integer(int(j)),
                              java.Double(float(df[j][i])))

                time = None
                self._jobj.addTimeseries(df.region[i], df.variable[i], time,
                                         jData, df.unit[i], meta)

    def timeseries(self, iamc=False, region=None, variable=None, level=None,
                   unit=None, year=None, **kwargs):
        """Retrieve TimeSeries data.

        Parameters
        ----------
        iamc : bool, default: False
            Return data in wide/'IAMC' format. If :obj:`False`, return data in
            long/'tabular' format; see :meth:`add_timeseries`.
        region : str or list of strings
            Regions to include in returned data.
        variable : str or list of strings
            Variables to include in returned data.
        unit : str or list of strings
            Units to include in returned data.
        year : str, int or list of strings or integers
            Years to include in returned data.

        Returns
        -------
        :class:`pandas.DataFrame`
            Specified data.
        """
        # convert filter lists to Java objects
        region = ix.to_jlist(region)
        variable = ix.to_jlist(variable)
        unit = ix.to_jlist(unit)
        year = ix.to_jlist(year)

        # retrieve data, convert to pandas.DataFrame
        data = self._jobj.getTimeseries(region, variable, unit, None, year)
        dictionary = {}

        # if in tabular format
        ts_range = range(data.size())

        cols = ['region', 'variable', 'unit']
        for i in cols:
            dictionary[i] = [str(data.get(j).get(i)) for j in ts_range]

        dictionary['year'] = [data.get(j).get('year').intValue()
                              for j in ts_range]
        cols.append("year")

        dictionary['value'] = [data.get(j).get('value').floatValue()
                               for j in ts_range]
        cols.append("value")

        df = pd.DataFrame
        df = df.from_dict(dictionary, orient='columns', dtype=None)

        df['model'] = self.model
        df['scenario'] = self.scenario

        df = df[['model', 'scenario'] + cols]

        if iamc:
            df = df.pivot_table(index=IAMC_IDX, columns='year')['value']
            df.reset_index(inplace=True)
            df.columns = [c if isinstance(c, str) else int(c)
                          for c in df.columns]
            df.columns.names = [None]

        return df

    def remove_timeseries(self, df):
        """Remove timeseries data from the TimeSeries instance.

        Parameters
        ----------
        df : :class:`pandas.DataFrame`
            Data to remove. `df` must have the following columns:

            - `region` or `node`
            - `variable`
            - `unit`
            - `year`
        """
        df = to_iamc_template(df)
        if 'year' not in df.columns:
            df = pd.melt(df, id_vars=['region', 'variable', 'unit'],
                         var_name='year', value_name='value')
        for name, data in df.groupby(['region', 'variable', 'unit']):
            years = java.LinkedList()
            for y in data['year']:
                years.add(java.Integer(y))
            self._jobj.removeTimeseries(name[0], name[1], None, years, name[2])


# %% class Scenario

class Scenario(TimeSeries):
    """Collection of model-related input and output data.

    A Scenario is a :class:`TimeSeries` associated with a particular model that
    can be run on the current :class:`Platform` by calling :meth:`solve`. The
    Scenario also stores the output, or 'solution' of a model run; this
    includes the 'level' and 'marginal' values of GAMS equations and variables.

    Data in a Scenario are closely related to different types in the GAMS data
    model:

    - A **set** is a named collection of labels. See :meth:`init_set`,
      :meth:`add_set`, and :meth:`set`. There are two types of sets:

      1. Sets that are lists of labels.
      2. Sets that are 'indexed' by one or more other set(s). For this type of
         set, each member is an ordered tuple of the labels in the index sets.

    - A **scalar** is a named, single, numerical value. See
      :meth:`init_scalar`, :meth:`change_scalar`, and :meth:`scalar`.

    - **Parameters**, **variables**, and **equations** are multi-dimensional
      arrays of values that are indexed by one or more sets (i.e. with
      dimension 1 or greater). The Scenario methods for handling these types
      are very similar; they mainly differ in how they are used within GAMS
      models registered with ixmp:

      - **Parameters** are generic data that can be defined before a model run.
        They may be altered by the model solution. See :meth:`init_par`,
        :meth:`remove_par`, :meth:`par_list`, :meth:`add_par`, and :meth:`par`.
      - **Variables** are calculated during or after a model run by GAMS code,
        so they cannot be modified by a Scenario. See :meth:`init_var`,
        :meth:`var_list`, and :meth:`var`.
      - **Equations** describe fundamental relationships between other types
        (parameters, variables, and scalars) in a model. They are defined in
        GAMS code, so cannot be modified by a Scenario. See :meth:`init_equ`,
        :meth:`equ_list`, and :meth:`equ`.

    Parameters
    ----------
    mp : :class:`Platform`
        ixmp instance in which to store data.
    model : str
        Model name; must be a registered model.
    scenario : str
        Scenario name.
    version : str or int or at.ac.iiasa.ixmp.objects.Scenario, optional
        If omitted, load the default version of the (`model`, `scenario`).
        If :class:`int`, load the specified version.
        If ``'new'``, initialize a new Scenario.
    scheme : str, optional
        Use an explicit scheme for initializing a new scenario.
    annotation : str, optional
        A short annotation/comment used when ``version='new'``.
    cache : bool, optional
        Store data in memory and return cached values instead of repeatedly
        querying the database.
    """
    # Name of the model associated with the Scenario
    model = None

    # Name of the Scenario
    scenario = None

    _java_kwargs = {
        'set': {},
        'par': {'has_value': True},
        'var': {'has_level': True},
        'equ': {'has_level': True},
    }

    def __init__(self, mp, model, scenario, version=None, scheme=None,
                 annotation=None, cache=False):
        if not isinstance(mp, Platform):
            raise ValueError('mp is not a valid `ixmp.Platform` instance')

        if version == 'new':
            self._jobj = mp._jobj.newScenario(model, scenario, scheme,
                                              annotation)
        elif isinstance(version, int):
            self._jobj = mp._jobj.getScenario(model, scenario, version)
        # constructor for `message_ix.Scenario.__init__` or `clone()` function
        elif isinstance(version, JClass('at.ac.iiasa.ixmp.objects.Scenario')):
            self._jobj = version
        elif version is None:
            self._jobj = mp._jobj.getScenario(model, scenario)
        else:
            raise ValueError('Invalid `version` arg: `{}`'.format(version))

        self.platform = mp
        self.model = model
        self.scenario = scenario
        self.version = self._jobj.getVersion()
        self.scheme = scheme or self._jobj.getScheme()
        if self.scheme == 'MESSAGE' and not hasattr(self, 'is_message_scheme'):
            warnings.warn('Using `ixmp.Scenario` for MESSAGE-scheme scenarios '
                          'is deprecated, please use `message_ix.Scenario`')

        self._cache = cache
        self._pycache = {}

    def _item(self, ix_type, name, load=True):
        """Return the Java object for item *name* of *ix_type*.

        Parameters
        ----------
        load : bool, optional
            If *ix_type* is 'par', 'var', or 'equ', the elements of the item
            are loaded from the database before :meth:`_item` returns. If
            :const:`False`, the elements can be loaded later using
            ``item.loadItemElementsfromDB()``.
        """
        funcs = {
            'item': self._jobj.getItem,
            'set': self._jobj.getSet,
            'par': self._jobj.getPar,
            'var': self._jobj.getVar,
            'equ': self._jobj.getEqu,
        }
        # getItem is not overloaded to accept a second bool argument
        args = [name] + ([load] if ix_type != 'item' else [])
        return funcs[ix_type](*args)

    def load_scenario_data(self):
        """Load all Scenario data into memory.

        Raises
        ------
        ValueError
            If the Scenario was instantiated with ``cache=False``.
        """
        if not self._cache:
            raise ValueError('Cache must be enabled to load scenario data')

        funcs = {
            'set': (self.set_list, self.set),
            'par': (self.par_list, self.par),
            'var': (self.var_list, self.var),
            'equ': (self.equ_list, self.equ),
        }
        for ix_type, (list_func, get_func) in funcs.items():
            logger().info('Caching {} data'.format(ix_type))
            for item in list_func():
                get_func(item)

    def _element(self, ix_type, name, filters=None, cache=None):
        """Return a pd.DataFrame of item elements."""
        item = self._item(ix_type, name)
        cache_key = (ix_type, name)

        # if dataframe in python cache, retrieve from there
        if cache_key in self._pycache:
            return filtered(self._pycache[cache_key], filters)

        # if no cache, retrieve from Java with filters
        if filters is not None and not self._cache:
            return _get_ele_list(item, filters, **self._java_kwargs[ix_type])

        # otherwise, retrieve from Java and keep in python cache
        df = _get_ele_list(item, None, **self._java_kwargs[ix_type])

        # save if using memcache
        if self._cache:
            self._pycache[cache_key] = df

        return filtered(df, filters)

    def idx_sets(self, name):
        """Return the list of index sets for an item (set, par, var, equ)

        Parameters
        ----------
        name : str
            name of the item
        """
        return to_pylist(self._item('item', name).getIdxSets())

    def idx_names(self, name):
        """return the list of index names for an item (set, par, var, equ)

        Parameters
        ----------
        name : str
            name of the item
        """
        return to_pylist(self._item('item', name).getIdxNames())

    def cat_list(self, name):
        raise DeprecationWarning('function was migrated to `message_ix` class')

    def add_cat(self, name, cat, keys, is_unique=False):
        raise DeprecationWarning('function was migrated to `message_ix` class')

    def cat(self, name, cat):
        raise DeprecationWarning('function was migrated to `message_ix` class')

    def set_list(self):
        """List all defined sets."""
        return to_pylist(self._jobj.getSetList())

    def has_set(self, name):
        """check whether the scenario has a set with that name"""
        return self._jobj.hasSet(name)

    def init_set(self, name, idx_sets=None, idx_names=None):
        """Initialize a new set.

        Parameters
        ----------
        name : str
            Name of the set.
        idx_sets : list of str, optional
            Names of other sets that index this set.
        idx_names : list of str, optional
            Names of the dimensions indexed by `idx_sets`.

        Raises
        ------
        :class:`jpype.JavaException`
            If the set (or another object with the same *name*) already exists.
        """
        self._jobj.initializeSet(name, *make_dims(idx_sets, idx_names))

    def set(self, name, filters=None, **kwargs):
        """Return the (filtered) elements of a set.

        Parameters
        ----------
        name : str
            Name of the set.
        filters : dict
            Mapping of `dimension_name` → `elements`, where `dimension_name`
            is one of the `idx_names` given when the set was initialized (see
            :meth:`init_set`), and `elements` is an iterable of labels to
            include in the return value.

        Returns
        -------
        pandas.DataFrame
        """
        return self._element('set', name, filters, **kwargs)

    def add_set(self, name, key, comment=None):
        """Add elements to an existing set.

        Parameters
        ----------
        name : str
            Name of the set.
        key : str or iterable of str or dict or :class:`pandas.DataFrame`
            Element(s) to be added. If *name* exists, the elements are
            appended to existing elements.
        comment : str or iterable of str, optional
            Comment describing the element(s). Only used if *key* is a string
            or list/range.

        Raises
        ------
        :class:`jpype.JavaException`
            If the set *name* does not exist. :meth:`init_set` must be called
            before :meth:`add_set`.
        """
        self.clear_cache(name=name, ix_type='set')

        jSet = self._item('set', name)

        if sys.version_info[0] > 2 and isinstance(key, range):
            key = list(key)

        if (jSet.getDim() == 0) and isinstance(key, list):
            for i in range(len(key)):
                if comment and i < len(comment):
                    jSet.addElement(str(key[i]), str(comment[i]))
                else:
                    jSet.addElement(str(key[i]))
        elif isinstance(key, pd.DataFrame) or isinstance(key, dict):
            if isinstance(key, dict):
                key = pd.DataFrame.from_dict(key, orient='columns', dtype=None)
            idx_names = self.idx_names(name)
            if "comment" in list(key):
                for i in key.index:
                    jSet.addElement(to_jlist(key.loc[i], idx_names),
                                    str(key['comment'][i]))
            else:
                for i in key.index:
                    jSet.addElement(to_jlist(key.loc[i], idx_names))
        elif isinstance(key, list):
            if isinstance(key[0], list):
                for i in range(len(key)):
                    if comment and i < len(comment):
                        jSet.addElement(to_jlist(
                            key[i]), str(comment[i]))
                    else:
                        jSet.addElement(to_jlist(key[i]))
            else:
                if comment:
                    jSet.addElement(to_jlist(key), str(comment[i]))
                else:
                    jSet.addElement(to_jlist(key))
        else:
            jSet.addElement(str(key), str(comment))

    def remove_set(self, name, key=None):
        """delete a set from the scenario
        or remove an element from a set (if key is specified)

        Parameters
        ----------
        name : str
            name of the set
        key : dataframe or key list or concatenated string
            elements to be removed
        """
        self.clear_cache(name=name, ix_type='set')

        if key is None:
            self._jobj.removeSet(name)
        else:
            _remove_ele(self._jobj.getSet(name), key)

    def par_list(self):
        """List all defined parameters."""
        return to_pylist(self._jobj.getParList())

    def has_par(self, name):
        """check whether the scenario has a parameter with that name"""
        return self._jobj.hasPar(name)

    def init_par(self, name, idx_sets, idx_names=None):
        """Initialize a new parameter.

        Parameters
        ----------
        name : str
            Name of the parameter.
        idx_sets : list of str
            Names of sets that index this parameter.
        idx_names : list of str, optional
            Names of the dimensions indexed by `idx_sets`.
        """
        self._jobj.initializePar(name, *make_dims(idx_sets, idx_names))

    def par(self, name, filters=None, **kwargs):
        """return a dataframe of (filtered) elements for a specific parameter

        Parameters
        ----------
        name : str
            name of the parameter
        filters : dict
            index names mapped list of index set elements
        """
        return self._element('par', name, filters, **kwargs)

    def add_par(self, name, key, val=None, unit=None, comment=None):
        """Set the values of a parameter.

        Parameters
        ----------
        name : str
            Name of the parameter.
        key : str, list/range of strings/values, dictionary, dataframe
            element(s) to be added
        val : values, list/range of values, optional
            element values (only used if 'key' is a string or list/range)
        unit : str, list/range of strings, optional
            element units (only used if 'key' is a string or list/range)
        comment : str or list/range of strings, optional
            comment (optional, only used if 'key' is a string or list/range)
        """
        self.clear_cache(name=name, ix_type='par')

        jPar = self._item('par', name)

        if sys.version_info[0] > 2 and isinstance(key, range):
            key = list(key)

        if isinstance(key, pd.DataFrame) and "key" in list(key):
            if "comment" in list(key):
                for i in key.index:
                    jPar.addElement(str(key['key'][i]),
                                    _jdouble(key['value'][i]),
                                    str(key['unit'][i]),
                                    str(key['comment'][i]))
            else:
                for i in key.index:
                    jPar.addElement(str(key['key'][i]),
                                    _jdouble(key['value'][i]),
                                    str(key['unit'][i]))

        elif isinstance(key, pd.DataFrame) or isinstance(key, dict):
            if isinstance(key, dict):
                key = pd.DataFrame.from_dict(key, orient='columns', dtype=None)
            idx_names = self.idx_names(name)
            if "comment" in list(key):
                for i in key.index:
                    jPar.addElement(to_jlist(key.loc[i], idx_names),
                                    _jdouble(key['value'][i]),
                                    str(key['unit'][i]),
                                    str(key['comment'][i]))
            else:
                for i in key.index:
                    jPar.addElement(to_jlist(key.loc[i], idx_names),
                                    _jdouble(key['value'][i]),
                                    str(key['unit'][i]))
        elif isinstance(key, list) and isinstance(key[0], list):
            unit = unit or ["???"] * len(key)
            for i in range(len(key)):
                if comment and i < len(comment):
                    jPar.addElement(to_jlist(key[i]), _jdouble(val[i]),
                                    str(unit[i]), str(comment[i]))
                else:
                    jPar.addElement(to_jlist(key[i]), _jdouble(val[i]),
                                    str(unit[i]))
        elif isinstance(key, list) and isinstance(val, list):
            unit = unit or ["???"] * len(key)
            for i in range(len(key)):
                if comment and i < len(comment):
                    jPar.addElement(str(key[i]), _jdouble(val[i]),
                                    str(unit[i]), str(comment[i]))
                else:
                    jPar.addElement(str(key[i]), _jdouble(val[i]),
                                    str(unit[i]))
        elif isinstance(key, list) and not isinstance(val, list):
            jPar.addElement(to_jlist(
                key), _jdouble(val), unit, comment)
        else:
            jPar.addElement(str(key), _jdouble(val), unit, comment)

    def init_scalar(self, name, val, unit, comment=None):
        """Initialize a new scalar.

        Parameters
        ----------
        name : str
            Name of the scalar
        val : number
            Initial value of the scalar.
        unit : str
            Unit of the scalar.
        comment : str, optional
            Description of the scalar.
        """
        jPar = self._jobj.initializePar(name, None, None)
        jPar.addElement(_jdouble(val), unit, comment)

    def scalar(self, name):
        """Return the value and unit of a scalar.

        Parameters
        ----------
        name : str
            Name of the scalar.

        Returns
        -------
        {'value': value, 'unit': unit}
        """
        return _get_ele_list(self._jobj.getPar(name), None, has_value=True)

    def change_scalar(self, name, val, unit, comment=None):
        """Set the value and unit of a scalar.

        Parameters
        ----------
        name : str
            Name of the scalar.
        val : number
            New value of the scalar.
        unit : str
            New unit of the scalar.
        comment : str, optional
            Description of the change.
        """
        self.clear_cache(name=name, ix_type='par')
        self._item('par', name).addElement(_jdouble(val), unit, comment)

    def remove_par(self, name, key=None):
        """Remove parameter values or an entire parameter.

        Parameters
        ----------
        name : str
            Name of the parameter.
        key : dataframe or key list or concatenated string, optional
            elements to be removed
        """
        self.clear_cache(name=name, ix_type='par')

        if key is None:
            self._jobj.removePar(name)
        else:
            _remove_ele(self._jobj.getPar(name), key)

    def var_list(self):
        """List all defined variables."""
        return to_pylist(self._jobj.getVarList())

    def has_var(self, name):
        """check whether the scenario has a variable with that name"""
        return self._jobj.hasVar(name)

    def init_var(self, name, idx_sets=None, idx_names=None):
        """initialize a new variable in the scenario

        Parameters
        ----------
        name : str
            name of the item
        idx_sets : list of str
            index set list
        idx_names : list of str, optional
            index name list
        """
        self._jobj.initializeVar(name, *make_dims(idx_sets, idx_names))

    def var(self, name, filters=None, **kwargs):
        """return a dataframe of (filtered) elements for a specific variable

        Parameters
        ----------
        name : str
            name of the variable
        filters : dict
            index names mapped list of index set elements
        """
        return self._element('var', name, filters, **kwargs)

    def equ_list(self):
        """List all defined equations."""
        return to_pylist(self._jobj.getEquList())

    def init_equ(self, name, idx_sets=None, idx_names=None):
        """Initialize a new equation.

        Parameters
        ----------
        name : str
            name of the item
        idx_sets : list of str
            index set list
        idx_names : list of str, optional
            index name list
        """
        self._jobj.initializeEqu(name, *make_dims(idx_sets, idx_names))

    def has_equ(self, name):
        """check whether the scenario has an equation with that name"""
        return self._jobj.hasEqu(name)

    def equ(self, name, filters=None, **kwargs):
        """return a dataframe of (filtered) elements for a specific equation

        Parameters
        ----------
        name : str
            name of the equation
        filters : dict
            index names mapped list of index set elements
        """
        return self._element('equ', name, filters, **kwargs)

    def clone(self, model=None, scenario=None, annotation=None,
              keep_solution=True, first_model_year=None, platform=None,
              **kwargs):
        """Clone the current scenario and return the clone.

        If the (`model`, `scenario`) given already exist on the
        :class:`Platform`, the `version` for the cloned Scenario follows the
        last existing version. Otherwise, the `version` for the cloned Scenario
        is 1.

        .. note::
            :meth:`clone` does not set or alter default versions. This means
            that a clone to new (`model`, `scenario`) names has no default
            version, and will not be returned by
            :meth:`Platform.scenario_list` unless `default=False` is given.

        Parameters
        ----------
        model : str, optional
            New model name. If not given, use the existing model name.
        scenario : str, optional
            New scenario name. If not given, use the existing scenario name.
        annotation : str, optional
            Explanatory comment for the clone commit message to the database.
        keep_solution : bool, optional
            If :py:const:`True`, include all timeseries data and the solution
            (vars and equs) from the source scenario in the clone.
            If :py:const:`False`, only include timeseries data marked
            `meta=True` (see :meth:`TimeSeries.add_timeseries`).
        first_model_year: int, optional
            If given, all timeseries data in the Scenario is omitted from the
            clone for years from `first_model_year` onwards. Timeseries data
            with the `meta` flag (see :meth:`TimeSeries.add_timeseries`) are
            cloned for all years.
        platform : :class:`Platform`, optional
            Platform to clone to (default: current platform)
        """
        if 'keep_sol' in kwargs:
            warnings.warn(
                '`keep_sol` is deprecated and will be removed in the next' +
                ' release, please use `keep_solution`')
            keep_solution = kwargs.pop('keep_sol')

        if 'scen' in kwargs:
            warnings.warn(
                '`scen` is deprecated and will be removed in the next' +
                ' release, please use `scenario`')
            scenario = kwargs.pop('scen')

        if keep_solution and first_model_year is not None:
            raise ValueError('Use `keep_solution=False` when cloning with '
                             '`first_model_year`!')

        if platform is not None and not keep_solution:
            raise ValueError('Cloning across platforms is only possible '
                             'with `keep_solution=True`!')

        platform = platform or self.platform
        model = model or self.model
        scenario = scenario or self.scenario
        args = [platform._jobj, model, scenario, annotation, keep_solution]
        if check_year(first_model_year, 'first_model_year'):
            args.append(first_model_year)

        scenario_class = self.__class__
        return scenario_class(platform, model, scenario, cache=self._cache,
                              version=self._jobj.clone(*args))

    def to_gdx(self, path, filename, include_var_equ=False):
        """export the scenario data to GAMS gdx

        Parameters
        ----------
        path : str
            path to the folder
        filename : str
            name of the gdx file
        include_var_equ : boolean, optional
            indicator whether to include variables/equations in gdx
        """
        self._jobj.toGDX(path, filename, include_var_equ)

    def read_sol_from_gdx(self, path, filename, comment=None,
                          var_list=None, equ_list=None, check_solution=True):
        """read solution from GAMS gdx and import it to the scenario

        Parameters
        ----------
        path : str
            path to the folder
        filename : str
            name of the gdx file
        comment : str
            comment to be added to the changelog
        var_list : list of str
            variables (levels and marginals) to be imported from gdx
        equ_list : list of str
            equations (levels and marginals) to be imported from gdx
        check_solution : boolean, optional
            raise an error if GAMS did not solve to optimality
            (only applicable for a MESSAGE-scheme scenario)
        """
        self.clear_cache()  # reset Python data cache
        self._jobj.readSolutionFromGDX(path, filename, comment,
                                       to_jlist(var_list), to_jlist(equ_list),
                                       check_solution)

    def has_solution(self):
        """Return :obj:`True` if the Scenario has been solved.

        If ``has_solution() == True``, model solution data exists in the db.
        """
        return self._jobj.hasSolution()

    def remove_solution(self, first_model_year=None):
        """Remove the solution from the scenario

        This function removes the solution (variables and equations) and
        timeseries data marked as `meta=False` from the scenario
        (see :meth:`TimeSeries.add_timeseries`).

        Parameters
        ----------
        first_model_year: int, optional
            If given, timeseries data marked as `meta=False` is removed
            only for years from `first_model_year` onwards.

        Raises
        ------
        ValueError
            If Scenario has no solution or if `first_model_year` is not `int`.
        """
        if self.has_solution():
            self.clear_cache()  # reset Python data cache
            if check_year(first_model_year, 'first_model_year'):
                self._jobj.removeSolution(first_model_year)
            else:
                self._jobj.removeSolution()
        else:
            raise ValueError('This Scenario does not have a solution!')

    def solve(self, model, case=None, model_file=None, in_file=None,
              out_file=None, solve_args=None, comment=None, var_list=None,
              equ_list=None, check_solution=True, callback=None,
              cb_kwargs={}):
        """Solve the model and store output.

        ixmp 'solves' a model using the following steps:

        1. Write all Scenario data to a GDX model input file.
        2. Run GAMS for the specified `model` to perform calculations.
        3. Read the model output, or 'solution', into the database.

        If the optional argument `callback` is given, then additional steps are
        performed:

        4. Execute the `callback` with the Scenario as an argument. The
           Scenario has an `iteration` attribute that stores the number of
           times the underlying model has been solved (#2).
        5. If the `callback` returns :obj:`False` or similar, go to #1;
           otherwise exit.

        Parameters
        ----------
        model : str
            model (e.g., MESSAGE) or GAMS file name (excluding '.gms')
        case : str
            identifier of gdx file names, defaults to 'model_name_scen_name'
        model_file : str, optional
            path to GAMS file (including '.gms' extension)
        in_file : str, optional
            path to GAMS gdx input file (including '.gdx' extension)
        out_file : str, optional
            path to GAMS gdx output file (including '.gdx' extension)
        solve_args : str, optional
            arguments to be passed to GAMS (input/output file names, etc.)
        comment : str, optional
            additional comment added to changelog when importing the solution
        var_list : list of str, optional
            variables to be imported from the solution
        equ_list : list of str, optional
            equations to be imported from the solution
        check_solution : boolean, optional
            flag whether a non-optimal solution raises an exception
            (only applies to MESSAGE runs)
        callback : callable, optional
            Method to execute arbitrary non-model code. Must accept a single
            argument, the Scenario. Must return a non-:obj:`False` value to
            indicate convergence.
        cb_kwargs : dict, optional
            Keyword arguments to pass to `callback`.

        Warns
        -----
        UserWarning
            If `callback` is given and returns :obj:`None`. This may indicate
            that the user has forgotten a ``return`` statement, in which case
            the iteration will continue indefinitely.

        Raises
        ------
        ValueError
            If the Scenario has already been solved.
        """
        if self.has_solution():
            raise ValueError('This Scenario has already been solved, ',
                             'use `remove_solution()` first!')

        model = str(harmonize_path(model))
        config = model_settings.model_config(model) \
            if model_settings.model_registered(model) \
            else model_settings.model_config('default')

        # define case name for gdx export/import, replace spaces by '_'
        case = case or '{}_{}'.format(self.model, self.scenario)
        case = case.replace(" ", "_")

        model_file = model_file or config.model_file.format(model=model)

        # define paths for writing to gdx, running GAMS, and reading a solution
        inp = in_file or config.inp.format(model=model, case=case)
        outp = out_file or config.outp.format(model=model, case=case)
        args = solve_args or [arg.format(model=model, case=case, inp=inp,
                                         outp=outp) for arg in config.args]

        ipth = os.path.dirname(inp)
        ingdx = os.path.basename(inp)
        opth = os.path.dirname(outp)
        outgdx = os.path.basename(outp)

        # Validate *callback* argument
        if callback is not None and not callable(callback):
            raise ValueError('callback={!r} is not callable'.format(callback))
        elif callback is None:
            # Make the callback a no-op
            def callback(scenario, **kwargs):
                return True

        warn_none = True

        # Iterate until convergence
        while True:
            # Write model data to file
            self.to_gdx(ipth, ingdx)

            # Invoke GAMS
            run_gams(model_file, args)

            # Read model solution
            self.read_sol_from_gdx(opth, outgdx, comment,
                                   var_list, equ_list, check_solution)

            # Store an iteration number to help the callback
            if not hasattr(self, 'iteration'):
                self.iteration = 0

            self.iteration += 1

            # Invoke the callback
            cb_result = callback(self, **cb_kwargs)

            if cb_result is None and warn_none:
                warnings.warn('solve(callback=...) argument returned None;'
                              ' will loop indefinitely unless True is'
                              ' returned.')
                # Don't repeat the warning
                warn_none = False

            if cb_result:
                # Callback indicates convergence is reached
                break

    def clear_cache(self, name=None, ix_type=None):
        """clear the Python cache of item elements

        Parameters
        ----------
        name : str, optional
            item name (`None` clears entire Python cache)
        ix_type : str, optional
            type of item (if provided, cache clearing is faster)
        """
        # if no name is given, clean the entire cache
        if name is None:
            self._pycache = {}
            return  # exit early

        # remove this element from the cache if it exists
        key = None
        keys = self._pycache.keys()
        if ix_type is not None:
            key = (ix_type, name) if (ix_type, name) in keys else None
        else:  # look for it
            hits = [k for k in keys if k[1] == name]  # 0 is ix_type, 1 is name
            if len(hits) > 1:
                raise ValueError('Multiple values named {}'.format(name))
            if len(hits) == 1:
                key = hits[0]
        if key is not None:
            self._pycache.pop(key)

    def years_active(self, node, tec, yr_vtg):
        """return a list of years in which a technology of certain vintage
        at a specific node can be active

        Parameters
        ----------
        node : str
            node name
        tec : str
            name of the technology
        yr_vtg : str
            vintage year
        """
        return to_pylist(self._jobj.getTecActYrs(node, tec, str(yr_vtg)))

    def get_meta(self, name=None):
        """get scenario metadata

        Parameters
        ----------
        name : str, optional
            metadata attribute name
        """
        def unwrap(value):
            """Unwrap metadata numeric value (BigDecimal -> Double)"""
            if type(value).__name__ == 'java.math.BigDecimal':
                return value.doubleValue()
            return value
        meta = np.array(self._jobj.getMeta().entrySet().toArray()[:])
        meta = {x.getKey(): unwrap(x.getValue()) for x in meta}
        return meta if name is None else meta[name]

    def set_meta(self, name, value):
        """set scenario metadata

        Parameters
        ----------
        name : str
            metadata attribute name
        value : str or number or bool
            metadata attribute value
        """
        self._jobj.setMeta(name, value)


# %% auxiliary functions for class Scenario


def filtered(df, filters):
    """Returns a filtered dataframe based on a filters dictionary"""
    if filters is None:
        return df

    mask = pd.Series(True, index=df.index)
    for k, v in filters.items():
        isin = df[k].isin(v)
        mask = mask & isin
    return df[mask]


def _jdouble(val):
    """Returns a Java.Double"""
    return java.Double(float(val))


def to_pylist(jlist):
    """Transforms a Java.Array or Java.List to a python list"""
    # handling string array
    try:
        return np.array(jlist[:])
    # handling Java LinkedLists
    except Exception:
        return np.array(jlist.toArray()[:])


def to_jlist(pylist, idx_names=None):
    """Transforms a python list to a Java.LinkedList"""
    if pylist is None:
        return None

    jList = java.LinkedList()
    if idx_names is None:
        if islistable(pylist):
            for key in pylist:
                jList.add(str(key))
        else:
            jList.add(str(pylist))
    else:
        for idx in idx_names:
            jList.add(str(pylist[idx]))
    return jList


def to_iamc_template(df):
    """Formats a pd.DataFrame to an IAMC-compatible table"""
    if "time" in df.columns:
        raise("sub-annual time slices not supported by the Python interface!")

    # reset the index if meaningful entries are included there
    if not list(df.index.names) == [None]:
        df.reset_index(inplace=True)

    # rename columns to standard notation
    cols = {c: str(c).lower() for c in df.columns}
    cols.update(node='region')
    df = df.rename(columns=cols)
    required_cols = ['region', 'variable', 'unit']
    if not set(required_cols).issubset(set(df.columns)):
        missing = list(set(required_cols) - set(df.columns))
        raise ValueError("missing required columns `{}`!".format(missing))

    return df


def make_dims(sets, names):
    """Wrapper of `to_jlist()` to generate an index-name and index-set list"""
    if isinstance(sets, set) or isinstance(names, set):
        raise ValueError('index dimension must be string or ordered lists!')
    return to_jlist(sets), to_jlist(names if names is not None else sets)


def _get_ele_list(item, filters=None, has_value=False, has_level=False):

    # get list of elements, with filter HashMap if provided
    if filters is not None:
        jFilter = java.HashMap()
        for idx_name in filters.keys():
            jFilter.put(idx_name, to_jlist(filters[idx_name]))
        jList = item.getElements(jFilter)
    else:
        jList = item.getElements()

    # return a dataframe if this is a mapping or multi-dimensional parameter
    dim = item.getDim()
    if dim > 0:
        idx_names = np.array(item.getIdxNames().toArray()[:])
        idx_sets = np.array(item.getIdxSets().toArray()[:])

        data = {}
        for d in range(dim):
            ary = np.array(item.getCol(d, jList)[:])
            if idx_sets[d] == "year":
                # numpy tricks to avoid extra copy
                # _ary = ary.view('int')
                # _ary[:] = ary
                ary = ary.astype('int')
            data[idx_names[d]] = ary

        if has_value:
            data['value'] = np.array(item.getValues(jList)[:])
            data['unit'] = np.array(item.getUnits(jList)[:])

        if has_level:
            data['lvl'] = np.array(item.getLevels(jList)[:])
            data['mrg'] = np.array(item.getMarginals(jList)[:])

        df = pd.DataFrame.from_dict(data, orient='columns', dtype=None)
        return df

    else:
        #  for index sets
        if not (has_value or has_level):
            return pd.Series(item.getCol(0, jList)[:])

        data = {}

        # for parameters as scalars
        if has_value:
            data['value'] = item.getScalarValue().floatValue()
            data['unit'] = str(item.getScalarUnit())

        # for variables as scalars
        elif has_level:
            data['lvl'] = item.getScalarLevel().floatValue()
            data['mrg'] = item.getScalarMarginal().floatValue()

        return data


def _remove_ele(item, key):
    """auxiliary """
    if item.getDim() > 0:
        if isinstance(key, list) or isinstance(key, pd.Series):
            item.removeElement(to_jlist(key))
        elif isinstance(key, pd.DataFrame) or isinstance(key, dict):
            if isinstance(key, dict):
                key = pd.DataFrame.from_dict(key, orient='columns', dtype=None)
            idx_names = to_pylist(item.getIdxNames())
            for i in key.index:
                item.removeElement(to_jlist(key.loc[i], idx_names))
        else:
            item.removeElement(str(key))

    else:
        if isinstance(key, list) or isinstance(key, pd.Series):
            item.removeElement(to_jlist(key))
        else:
            item.removeElement(str(key))


def run_gams(model_file, args, gams_args=['LogOption=4']):
    """Parameters
    ----------
    model : str
        the path to the gams file
    args : list
        arguments related to the GAMS code (input/output gdx paths, etc.)
    gams_args : list of str
        additional arguments for the CLI call to gams
        - `LogOption=4` prints output to stdout (not console) and the log file
    """
    cmd = ['gams', model_file] + args + gams_args
    cmd = cmd if os.name != 'nt' else ' '.join(cmd)

    file_path = os.path.dirname(model_file).strip('"')
    file_path = None if file_path == '' else file_path

    check_call(cmd, shell=os.name == 'nt', cwd=file_path)<|MERGE_RESOLUTION|>--- conflicted
+++ resolved
@@ -4,7 +4,6 @@
 from pathlib import Path
 from subprocess import check_call
 import warnings
-<<<<<<< HEAD
 
 import jpype
 from jpype import (
@@ -13,15 +12,6 @@
 )
 import numpy as np
 import pandas as pd
-=======
-from subprocess import check_call
-
-import jpype
-import numpy as np
-import pandas as pd
-from jpype import JClass
-from jpype import JPackage as java
->>>>>>> 916936ba
 
 import ixmp as ix
 from ixmp import model_settings
