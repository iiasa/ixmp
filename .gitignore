--- conflicted
+++ resolved
@@ -55,12 +55,8 @@
 *.pid
 .coverage
 .pytest_cache/
-<<<<<<< HEAD
-*.pid
-=======
 coverage.xml
 htmlcov/
->>>>>>> dbaac868
 
 # idea
 .idea/
