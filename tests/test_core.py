import os

import pandas as pd
import pytest
from numpy import testing as npt

import ixmp
from ixmp.default_path_constants import CONFIG_PATH

test_args = ('Douglas Adams', 'Hitchhiker')
can_args = ('canning problem', 'standard')

# string columns for timeseries checks
iamc_idx_cols = ['model', 'scenario', 'region', 'variable', 'unit']
cols_str = ['region', 'variable', 'unit', 'year']


def local_config_exists():
    return os.path.exists(CONFIG_PATH)


@pytest.mark.skipif(local_config_exists(),
                    reason='will not overwrite local config files')
def test_default_dbprops_file(test_mp_use_default_dbprops_file):
    test_mp = test_mp_use_default_dbprops_file
    scenario = test_mp.scenario_list(model='Douglas Adams')['scenario']
    assert scenario[0] == 'Hitchhiker'


@pytest.mark.skipif(local_config_exists(),
                    reason='will not overwrite local config files')
def test_db_config_path(test_mp_use_db_config_path):
    test_mp = test_mp_use_db_config_path
    scenario = test_mp.scenario_list(model='Douglas Adams')['scenario']
    assert scenario[0] == 'Hitchhiker'


def test_platform_init_raises():
    pytest.raises(ValueError, ixmp.Platform, dbtype='foo')


def test_scen_list(test_mp):
    scenario = test_mp.scenario_list(model='Douglas Adams')['scenario']
    assert scenario[0] == 'Hitchhiker'


def test_new_scen(test_mp):
    scen = ixmp.Scenario(test_mp, *can_args, version='new')
    assert scen.version == 0


def test_default_version(test_mp):
    scen = ixmp.Scenario(test_mp, *can_args)
    assert scen.version == 2


def test_init_par_35(test_mp):
    scen = ixmp.Scenario(test_mp, *can_args, version='new')
    scen.init_set('ii')
    scen.init_par('new_par', idx_sets='ii')


def test_get_scalar(test_mp):
    scen = ixmp.Scenario(test_mp, *can_args)
    obs = scen.scalar('f')
    exp = {'unit': 'USD/km', 'value': 90}
    assert obs == exp


def test_init_scalar(test_mp):
    scen = ixmp.Scenario(test_mp, *can_args)
    scen2 = scen.clone(keep_solution=False)
    scen2.check_out()
    scen2.init_scalar('g', 90.0, 'USD/km')
    scen2.commit("adding a scalar 'g'")


# make sure that changes to a scenario are copied over during clone
def test_add_clone(test_mp):
    scen = ixmp.Scenario(test_mp, *can_args, version=1)
    scen.check_out()
    scen.init_set('h')
    scen.add_set('h', 'test')
    scen.commit("adding an index set 'h', wiht element 'test'")

    scen2 = scen.clone(keep_solution=False)
    obs = scen2.set('h')
    npt.assert_array_equal(obs, ['test'])


# make sure that (only) the correct scenario is touched after cloning
def test_clone_edit(test_mp):
    scen = ixmp.Scenario(test_mp, *can_args)
    scen2 = scen.clone(keep_solution=False)
    scen2.check_out()
    scen2.change_scalar('f', 95.0, 'USD/km')
    scen2.commit('change transport cost')
    obs = scen.scalar('f')
    exp = {'unit': 'USD/km', 'value': 90}
    assert obs == exp
    obs = scen2.scalar('f')
    exp = {'unit': 'USD/km', 'value': 95}
    assert obs == exp


def test_idx_name(test_mp):
    scen = ixmp.Scenario(test_mp, *can_args)
    df = scen.idx_names('d')
    npt.assert_array_equal(df, ['i', 'j'])


def test_var_marginal(test_mp):
    scen = ixmp.Scenario(test_mp, *can_args)
    df = scen.var('x', filters={'i': ['seattle']})
    npt.assert_array_almost_equal(df['mrg'], [0, 0, 0.036])


def test_var_level(test_mp):
    scen = ixmp.Scenario(test_mp, *can_args)
    df = scen.var('x', filters={'i': ['seattle']})
    npt.assert_array_almost_equal(df['lvl'], [50, 300, 0])


def test_var_general_str(test_mp):
    scen = ixmp.Scenario(test_mp, *can_args)
    df = scen.var('x', filters={'i': ['seattle']})
    npt.assert_array_equal(
        df['j'], ['new-york', 'chicago', 'topeka'])


def test_unit_list(test_mp):
    units = test_mp.units()
    assert ('cases' in units) is True


def test_add_unit(test_mp):
    test_mp.add_unit('test', 'just testing')


def test_par_filters_unit(test_mp):
    scen = ixmp.Scenario(test_mp, *can_args)
    df = scen.par('d', filters={'i': ['seattle']})
    obs = df.loc[0, 'unit']
    exp = 'km'
    assert obs == exp


def test_new_timeseries(test_mp):
    scen = ixmp.TimeSeries(test_mp, *test_args, version='new', annotation='fo')
    df = {'year': [2010, 2020], 'value': [23.5, 23.6]}
    df = pd.DataFrame.from_dict(df)
    df['region'] = 'World'
    df['variable'] = 'Testing'
    df['unit'] = '???'
    scen.add_timeseries(df)
    scen.commit('importing a testing timeseries')


def test_new_timeseries_error(test_mp):
    scen = ixmp.TimeSeries(test_mp, *test_args, version='new', annotation='fo')
    df = {'year': [2010, 2020], 'value': [23.5, 23.6]}
    df = pd.DataFrame.from_dict(df)
    df['region'] = 'World'
    df['variable'] = 'Testing'
    pytest.raises(ValueError, scen.add_timeseries, df)


def test_get_timeseries(test_mp):
    scen = ixmp.TimeSeries(test_mp, *test_args, version=2)
    obs = scen.timeseries(regions='World', variables='Testing', units='???',
                          years=2020)
    df = {'region': ['World'], 'variable': ['Testing'], 'unit': ['???'],
          'year': [2020], 'value': [23.6]}
    exp = pd.DataFrame.from_dict(df)
    npt.assert_array_equal(exp[cols_str], obs[cols_str])
    npt.assert_array_almost_equal(exp['value'], obs['value'])


def test_get_timeseries_iamc(test_mp):
    scen = ixmp.TimeSeries(test_mp, *test_args, version=2)
    obs = scen.timeseries(iamc=True, regions='World', variables='Testing')
    df = {'year': [2010, 2020], 'value': [23.5, 23.6]}
    df = pd.DataFrame.from_dict(df)
    df['model'] = 'Douglas Adams'
    df['scenario'] = 'Hitchhiker'
    df['region'] = 'World'
    df['variable'] = 'Testing'
    df['unit'] = '???'
    df = df.pivot_table(index=iamc_idx_cols, columns='year')['value']
    df.reset_index(inplace=True)

    exp = pd.DataFrame.from_dict(df)
    npt.assert_array_equal(exp[iamc_idx_cols], obs[iamc_idx_cols])
    npt.assert_array_almost_equal(exp[2010], obs[2010])


def test_timeseries_edit(test_mp_props):
    mp = ixmp.Platform(test_mp_props)
    scen = ixmp.TimeSeries(mp, *test_args)
    df = {'region': ['World', 'World'], 'variable': ['Testing', 'Testing'],
          'unit': ['???', '???'], 'year': [2010, 2020], 'value': [23.7, 23.8]}
    exp = pd.DataFrame.from_dict(df)
    obs = scen.timeseries()
    npt.assert_array_equal(exp[cols_str], obs[cols_str])
    npt.assert_array_almost_equal(exp['value'], obs['value'])

    scen.check_out(timeseries_only=True)
    df = {'region': ['World', 'World', 'World'],
          'variable': ['Testing', 'Testing', 'Testing2'],
          'unit': ['???', '???', '???'], 'year': [2020, 2030, 2030],
          'value': [24.8, 24.9, 25.1]}
    df = pd.DataFrame.from_dict(df)
    scen.add_timeseries(df)
    scen.commit('testing of editing timeseries')
    mp.close_db()

    mp = ixmp.Platform(test_mp_props)
    scen = ixmp.TimeSeries(mp, *test_args)
    obs = scen.timeseries().sort_values(by=['year'])
    df = df.append(exp.loc[0]).sort_values(by=['year'])
    npt.assert_array_equal(df[cols_str], obs[cols_str])
    npt.assert_array_almost_equal(df['value'], obs['value'])


<<<<<<< HEAD
def test_meta(test_mp):
    test_dict = {
        "test_string": 'test12345',
        "test_number": 123.456,
        "test_number_negative": -123.456,
        'test_int': 12345,
        'test_bool': True,
        'test_bool_false': False,
    }

    scen = test_mp.Scenario(*can_args, version=1)
    for k, v in test_dict.items():
        scen.set_meta(k, v)

    # test all
    obs_dict = scen.get_meta()
    for k, exp in test_dict.items():
        obs = obs_dict[k]
        assert obs == exp

    # test name
    obs = scen.get_meta('test_string')
    exp = test_dict['test_string']
    assert obs == exp


def test_load_scenario_data(test_mp):
    scen = test_mp.Scenario(*can_args, cache=True)
    scen.load_scenario_data()
    assert ('par', 'd') in scen._pycache  # key exists
    df = scen.par('d', filters={'i': ['seattle']})
    obs = df.loc[0, 'unit']
    exp = 'km'
    assert obs == exp


def test_load_scenario_data_clear_cache(test_mp):
    # this fails on commit: 4376f54
    scen = test_mp.Scenario(*can_args, cache=True)
    scen.load_scenario_data()
    scen.clear_cache(name='d')


def test_load_scenario_data_raises(test_mp):
    scen = test_mp.Scenario(*can_args, cache=False)
    pytest.raises(ValueError, scen.load_scenario_data)
=======
def test_log_level(test_mp):
    test_mp.set_log_level('CRITICAL')
    test_mp.set_log_level('ERROR')
    test_mp.set_log_level('WARNING')
    test_mp.set_log_level('INFO')
    test_mp.set_log_level('DEBUG')
    test_mp.set_log_level('NOTSET')


def test_log_level_raises(test_mp):
    pytest.raises(ValueError, test_mp.set_log_level, level='foo')
>>>>>>> d965f8f8
<|MERGE_RESOLUTION|>--- conflicted
+++ resolved
@@ -222,7 +222,6 @@
     npt.assert_array_almost_equal(df['value'], obs['value'])
 
 
-<<<<<<< HEAD
 def test_meta(test_mp):
     test_dict = {
         "test_string": 'test12345',
@@ -269,7 +268,8 @@
 def test_load_scenario_data_raises(test_mp):
     scen = test_mp.Scenario(*can_args, cache=False)
     pytest.raises(ValueError, scen.load_scenario_data)
-=======
+
+
 def test_log_level(test_mp):
     test_mp.set_log_level('CRITICAL')
     test_mp.set_log_level('ERROR')
@@ -280,5 +280,4 @@
 
 
 def test_log_level_raises(test_mp):
-    pytest.raises(ValueError, test_mp.set_log_level, level='foo')
->>>>>>> d965f8f8
+    pytest.raises(ValueError, test_mp.set_log_level, level='foo')