--- conflicted
+++ resolved
@@ -51,19 +51,12 @@
 # virtualenv
 .env
 
-<<<<<<< HEAD
 # pytest and related
+*.pid
 .coverage
 .pytest_cache/
 coverage.xml
 htmlcov/
-=======
-# pytest
-*.pid
-.coverage*
-.pytest_cache/
-coverage.xml
->>>>>>> 50660961
 
 # idea
 .idea/
